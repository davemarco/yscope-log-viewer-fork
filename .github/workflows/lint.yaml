--- conflicted
+++ resolved
@@ -29,19 +29,6 @@
         with:
           node-version: 22
       - run: "npm --prefix new-log-viewer/ clean-install"
-<<<<<<< HEAD
-      - name: "Run CSS lint checker"
-        run: "npm --prefix new-log-viewer/ run lint:css-ci"
-      - name: "Run TypeScript / JavaScript lint checker"
-        run: "npm --prefix new-log-viewer/ run lint:js-ci"
-        if: "always()"
-      - uses: "ataylorme/eslint-annotate-action@v3"
-        if: "always()"
-        with:
-          fail-on-error: true
-          fail-on-warning: true
-          only-pr-files: true
-          report-json: "./new-log-viewer/eslint-report.json"
-=======
+      - run: "npm --prefix new-log-viewer/ run lint:css-ci"
       - run: "npm --prefix new-log-viewer/ run lint:check"
->>>>>>> 0ba5cff8
+        if: "always()"