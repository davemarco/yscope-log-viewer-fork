--- conflicted
+++ resolved
@@ -52,29 +52,15 @@
         };
     }
 
-<<<<<<< HEAD
-    decodeFilteredRange (beginIdx: number, endIdx: number): Nullable<DecodeResultType[]> {
-        return this.#streamReader.decodeRange(beginIdx, endIdx);
-=======
-    // eslint-disable-next-line @typescript-eslint/no-unused-vars, class-methods-use-this
-    changeLogLevelFilter (logLevelFilter: LogLevelFilter): boolean {
-        // eslint-disable-next-line no-warning-comments
-        // TODO: Update this after log level filtering is implemented in clp-ffi-js
-        return false;
->>>>>>> b87acc2c
-    }
-
-    decodeRange (beginIdx: number, endIdx: number): Nullable<DecodeResultType[]> {
-        return this.#streamReader.decodeRange(beginIdx, endIdx);
-    }
-
-<<<<<<< HEAD
-=======
     decodeFilteredRange (beginIdx: number, endIdx: number): Nullable<DecodeResultType[]> {
         // TODO: Update after log level filtering is implemented in clp-ffi-js
         return this.#streamReader.decodeRange(beginIdx, endIdx);
     }
->>>>>>> b87acc2c
+
+    decodeRange (beginIdx: number, endIdx: number): Nullable<DecodeResultType[]> {
+        // TODO: Update after log level filtering is implemented in clp-ffi-js
+        return this.#streamReader.decodeRange(beginIdx, endIdx);
+    }
 }
 
 export default ClpIrDecoder;