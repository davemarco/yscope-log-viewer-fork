import {
    Decoder,
    DecoderOptionsType,
<<<<<<< HEAD
    FULL_RANGE_END_IDX,
=======
    LOG_EVENT_FILE_END_IDX,
>>>>>>> 867b72e4
} from "../typings/decoders";
import {MAX_V8_STRING_LENGTH} from "../typings/js";
import {
    BeginLineNumToLogEventNumMap,
    CURSOR_CODE,
    CursorType,
    FileSrcType,
} from "../typings/worker";
import {getUint8ArrayFrom} from "../utils/http";
import {getChunkNum} from "../utils/math";
import {formatSizeInBytes} from "../utils/units";
import {getBasenameFromUrlOrDefault} from "../utils/url";
import ClpIrDecoder from "./decoders/ClpIrDecoder";
import JsonlDecoder from "./decoders/JsonlDecoder";


/**
 * Loads a file from a given source.
 *
 * @param fileSrc The source of the file to load. This can be a string representing a URL, or a File
 * object.
 * @return A promise that resolves with an object containing the file name and file data.
 * @throws {Error} If the file source type is not supported.
 */
const loadFile = async (fileSrc: FileSrcType)
    : Promise<{ fileName: string, fileData: Uint8Array }> => {
    let fileName: string;
    let fileData: Uint8Array;
    if ("string" === typeof fileSrc) {
        fileName = getBasenameFromUrlOrDefault(fileSrc);
        fileData = await getUint8ArrayFrom(fileSrc, () => null);
    } else {
        fileName = fileSrc.name;
        fileData = new Uint8Array(await fileSrc.arrayBuffer());
    }

    return {
        fileName,
        fileData,
    };
};

/**
 * Class to manage the retrieval and decoding of a given log file.
 */
class LogFileManager {
    readonly #pageSize: number;

    readonly #fileName: string;

    #decoder: Decoder;

    #numEvents: number = 0;

    /**
     * Private constructor for LogFileManager. This is not intended to be invoked publicly.
     * Instead, use LogFileManager.create() to create a new instance of the class.
     *
     * @param decoder
     * @param fileName
     * @param pageSize Page size for setting up pagination.
     */
    constructor (
        decoder: Decoder,
        fileName: string,
        pageSize: number,
    ) {
        this.#fileName = fileName;
        this.#pageSize = pageSize;
        this.#decoder = decoder;

        // Build index for the entire file
        const buildIdxResult = decoder.buildIdx(0, LOG_EVENT_FILE_END_IDX);
        if (null !== buildIdxResult && 0 < buildIdxResult.numInvalidEvents) {
            console.error("Invalid events found in decoder.buildIdx():", buildIdxResult);
        }

        this.#numEvents = decoder.getEstimatedNumEvents();
        console.log(`Found ${this.#numEvents} log events.`);
    }

    get fileName () {
        return this.#fileName;
    }

    get numEvents () {
        return this.#numEvents;
    }

    /**
     * Creates a new LogFileManager.
     *
     * @param fileSrc The source of the file to load. This can be a string representing a URL, or a
     * File object.
     * @param pageSize Page size for setting up pagination.
     * @param decoderOptions Initial decoder options.
     * @return A Promise that resolves to the created LogFileManager instance.
     */
    static async create (
        fileSrc: FileSrcType,
        pageSize: number,
        decoderOptions: DecoderOptionsType
    ): Promise<LogFileManager> {
        const {fileName, fileData} = await loadFile(fileSrc);
        const decoder = await LogFileManager.#initDecoder(fileName, fileData, decoderOptions);

        return new LogFileManager(decoder, fileName, pageSize);
    }

    /**
     * Constructs a decoder instance based on the file extension.
     *
     * @param fileName
     * @param fileData
     * @param decoderOptions Initial decoder options.
     * @return The constructed decoder.
     * @throws {Error} if no decoder supports a file with the given extension.
     */
    static async #initDecoder (
        fileName: string,
        fileData: Uint8Array,
        decoderOptions: DecoderOptionsType
    ): Promise<Decoder> {
        let decoder: Decoder;
        if (fileName.endsWith(".jsonl")) {
            decoder = new JsonlDecoder(fileData, decoderOptions);
        } else if (fileName.endsWith(".clp.zst")) {
            decoder = await ClpIrDecoder.create(fileData);
        } else {
            throw new Error(`No decoder supports ${fileName}`);
        }

        if (fileData.length > MAX_V8_STRING_LENGTH) {
            throw new Error(`Cannot handle files larger than ${
                formatSizeInBytes(MAX_V8_STRING_LENGTH)
            } due to a limitation in Chromium-based browsers.`);
        }

        return decoder;
    }

    /**
     * Sets options for the decoder.
     *
     * @param options
     */
    setDecoderOptions (options: DecoderOptionsType) {
        this.#decoder.setDecoderOptions(options);
    }

    /**
     * Loads a page of log events based on the provided cursor.
     *
     * @param cursor The cursor indicating the page to load. See {@link CursorType}.
     * @return An object containing the logs as a string, a map of line numbers to log event
     * numbers, and the line number of the first line in the cursor identified event.
     * @throws {Error} if any error occurs during decode.
     */
    loadPage (cursor: CursorType): {
        logs: string,
        beginLineNumToLogEventNum: BeginLineNumToLogEventNumMap,
        cursorLineNum: number
    } {
        console.debug(`loadPage: cursor=${JSON.stringify(cursor)}`);

        const {beginLogEventNum, endLogEventNum} = this.#getCursorRange(cursor);
        const results = this.#decoder.decode(beginLogEventNum - 1, endLogEventNum);
        if (null === results) {
            throw new Error("Error occurred during decoding. " +
                `beginLogEventNum=${beginLogEventNum}, ` +
                `endLogEventNum=${endLogEventNum}`);
        }

        const messages: string[] = [];
        const beginLineNumToLogEventNum: BeginLineNumToLogEventNumMap = new Map();
        let currentLine = 1;
        results.forEach((r) => {
            const [
                msg,
                ,
                ,
                logEventNum,
            ] = r;

            messages.push(msg);
            beginLineNumToLogEventNum.set(currentLine, logEventNum);
            currentLine += msg.split("\n").length - 1;
        });

        return {
            logs: messages.join(""),
            beginLineNumToLogEventNum: beginLineNumToLogEventNum,
            cursorLineNum: 1,
        };
    }

    /**
<<<<<<< HEAD
     * Constructs a decoder instance based on the file extension.
     *
     * @param decoderOptions Initial decoder options.
     * @return The constructed decoder.
     * @throws {Error} if a decoder cannot be found.
     */
    #initDecoder = (decoderOptions: DecoderOptionsType): Decoder => {
        let decoder: Decoder;
        if (this.#fileName.endsWith(".jsonl")) {
            decoder = new JsonlDecoder(this.#fileData, decoderOptions);
        } else {
            throw new Error(`No decoder supports ${this.#fileName}`);
        }

        if (this.#fileData.length > MAX_V8_STRING_LENGTH) {
            throw new Error(`Cannot handle files larger than ${
                formatSizeInBytes(MAX_V8_STRING_LENGTH)
            } due to a limitation in Chromium-based browsers.`);
        }

        const buildIdxResult = decoder.buildIdx(0, FULL_RANGE_END_IDX)
        if (null !== buildIdxResult && 0 < buildIdxResult.numInvalidEvents) {
            console.error(`Invalid events found during deserialization ${buildIdxResult}`);
        }

        this.#numEvents = decoder.getEstimatedNumEvents();
        console.log(`Found ${this.#numEvents} log events.`);

        return decoder;
    };

    /**
=======
>>>>>>> 867b72e4
     * Gets the range of log event numbers for the page containing the given cursor.
     *
     * @param cursor The cursor object containing the code and arguments.
     * @return The range.
     * @throws {Error} if the type of cursor is not supported.
     */
    #getCursorRange (cursor: CursorType): { beginLogEventNum: number, endLogEventNum: number } {
        if (0 === this.#numEvents) {
            return {
                beginLogEventNum: 1,
                endLogEventNum: 0,
            };
        }

        let beginLogEventIdx: number = 0;
        const {code, args} = cursor;
        if (CURSOR_CODE.PAGE_NUM === code) {
            beginLogEventIdx = ((args.pageNum - 1) * this.#pageSize);
        }
        if (CURSOR_CODE.LAST_EVENT === code || beginLogEventIdx > this.#numEvents) {
            // Set to the first event of the last page
            beginLogEventIdx = (getChunkNum(this.#numEvents, this.#pageSize) - 1) * this.#pageSize;
        } else if (CURSOR_CODE.TIMESTAMP === code) {
            throw new Error(`Unsupported cursor type: ${code}`);
        }
        const beginLogEventNum = beginLogEventIdx + 1;
        const endLogEventNum = Math.min(this.#numEvents, beginLogEventNum + this.#pageSize - 1);
        return {beginLogEventNum, endLogEventNum};
    }
}

export default LogFileManager;<|MERGE_RESOLUTION|>--- conflicted
+++ resolved
@@ -1,11 +1,7 @@
 import {
     Decoder,
     DecoderOptionsType,
-<<<<<<< HEAD
-    FULL_RANGE_END_IDX,
-=======
     LOG_EVENT_FILE_END_IDX,
->>>>>>> 867b72e4
 } from "../typings/decoders";
 import {MAX_V8_STRING_LENGTH} from "../typings/js";
 import {
@@ -203,41 +199,6 @@
     }
 
     /**
-<<<<<<< HEAD
-     * Constructs a decoder instance based on the file extension.
-     *
-     * @param decoderOptions Initial decoder options.
-     * @return The constructed decoder.
-     * @throws {Error} if a decoder cannot be found.
-     */
-    #initDecoder = (decoderOptions: DecoderOptionsType): Decoder => {
-        let decoder: Decoder;
-        if (this.#fileName.endsWith(".jsonl")) {
-            decoder = new JsonlDecoder(this.#fileData, decoderOptions);
-        } else {
-            throw new Error(`No decoder supports ${this.#fileName}`);
-        }
-
-        if (this.#fileData.length > MAX_V8_STRING_LENGTH) {
-            throw new Error(`Cannot handle files larger than ${
-                formatSizeInBytes(MAX_V8_STRING_LENGTH)
-            } due to a limitation in Chromium-based browsers.`);
-        }
-
-        const buildIdxResult = decoder.buildIdx(0, FULL_RANGE_END_IDX)
-        if (null !== buildIdxResult && 0 < buildIdxResult.numInvalidEvents) {
-            console.error(`Invalid events found during deserialization ${buildIdxResult}`);
-        }
-
-        this.#numEvents = decoder.getEstimatedNumEvents();
-        console.log(`Found ${this.#numEvents} log events.`);
-
-        return decoder;
-    };
-
-    /**
-=======
->>>>>>> 867b72e4
      * Gets the range of log event numbers for the page containing the given cursor.
      *
      * @param cursor The cursor object containing the code and arguments.
