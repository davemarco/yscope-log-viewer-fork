// eslint-disable-next-line no-warning-comments
// TODO: move handlers out from StateContextProvider.
/* eslint-disable max-lines, max-lines-per-function, max-statements */
import React, {
    createContext,
    useCallback,
    useContext,
    useEffect,
    useRef,
    useState,
} from "react";

import {Nullable} from "../typings/common";
import {CONFIG_KEY} from "../typings/config";
import {LogLevelFilter} from "../typings/logs";
import {SEARCH_PARAM_NAMES} from "../typings/url";
import {
    BeginLineNumToLogEventNumMap,
    CURSOR_CODE,
    CursorType,
    FileSrcType,
    MainWorkerRespMessage,
    WORKER_REQ_CODE,
    WORKER_RESP_CODE,
    WorkerReq,
} from "../typings/worker";
import {getConfig} from "../utils/config";
import {
    clamp,
    getChunkNum,
} from "../utils/math";
import {
    updateWindowUrlHashParams,
    updateWindowUrlSearchParams,
    URL_HASH_PARAMS_DEFAULT,
    URL_SEARCH_PARAMS_DEFAULT,
    UrlContext,
} from "./UrlContextProvider";


interface StateContextType {
    beginLineNumToLogEventNum: BeginLineNumToLogEventNumMap,
    fileName: string,
<<<<<<< HEAD
    firstLogEventNumPerPage: number[],
    lastLogEventNumPerPage: number[],
=======
    loadFile: (fileSrc: FileSrcType, cursor: CursorType) => void,
    loadPage: (newPageNum: number) => void,
>>>>>>> cfa9274b
    logData: string,
    logLevelFilter: LogLevelFilter,
    numEvents: number,
    numFilteredEvents: number,
    numPages: number,
    pageNum: Nullable<number>,

    changeLogLevelFilter: (newLogLevelFilter: LogLevelFilter) => void,
    loadFile: (fileSrc: FileSrcType, cursor: CursorType) => void,
}
const StateContext = createContext<StateContextType>({} as StateContextType);

/**
 * Default values of the state object.
 */
const STATE_DEFAULT: Readonly<StateContextType> = Object.freeze({
    beginLineNumToLogEventNum: new Map<number, number>(),
    fileName: "",
<<<<<<< HEAD
    firstLogEventNumPerPage: [],
    lastLogEventNumPerPage: [],
=======
    loadFile: () => null,
    loadPage: () => null,
>>>>>>> cfa9274b
    logData: "Loading...",
    logLevelFilter: null,
    numEvents: 0,
    numFilteredEvents: 0,
    numPages: 0,
    pageNum: 0,

    changeLogLevelFilter: () => null,
    loadFile: () => null,
});

interface StateContextProviderProps {
    children: React.ReactNode
}

/**
 * Updates the log event number in the current window's URL hash parameters.
 *
 * @param lastLogEventNum The last log event number value.
 * @param inputLogEventNum The log event number to set.  If `null`, the hash parameter log event
 * number will be set to `lastLogEventNum`. If it's outside the range `[1, lastLogEventNum]`, the
 * hash parameter log event number will be clamped to that range.
 */
const updateLogEventNumInUrl = (
    lastLogEventNum: number,
    inputLogEventNum: Nullable<number>
) => {
    const newLogEventNum = (null === inputLogEventNum) ?
        lastLogEventNum :
        clamp(inputLogEventNum, 1, lastLogEventNum);

    updateWindowUrlHashParams({
        logEventNum: newLogEventNum,
    });
};

/**
 * Gets the last log event number from a map of begin line numbers to log event numbers.
 *
 * @param beginLineNumToLogEventNum
 * @return The last log event number.
 */
const getLastLogEventNum = (beginLineNumToLogEventNum: BeginLineNumToLogEventNumMap) => {
    const allLogEventNums = Array.from(beginLineNumToLogEventNum.values());
    let lastLogEventNum = allLogEventNums.at(-1);
    if ("undefined" === typeof lastLogEventNum) {
        lastLogEventNum = 1;
    }

    return lastLogEventNum;
};

/**
 * Sends a post message to a worker with the given code and arguments. This wrapper around
 * `worker.postMessage()` ensures type safety for both the request code and its corresponding
 * arguments.
 *
 * @param worker
 * @param code
 * @param args
 */
const workerPostReq = <T extends WORKER_REQ_CODE>(
    worker: Worker,
    code: T,
    args: WorkerReq<T>
) => {
    worker.postMessage({code, args});
};

/**
 * Provides state management for the application. This provider must be wrapped by
 * UrlContextProvider to function correctly.
 *
 * @param props
 * @param props.children
 * @return
 */
// eslint-disable-next-line max-lines-per-function
const StateContextProvider = ({children}: StateContextProviderProps) => {
    const {filePath, logEventNum} = useContext(UrlContext);

    const [fileName, setFileName] = useState<string>(STATE_DEFAULT.fileName);

    const [logData, setLogData] = useState<string>(STATE_DEFAULT.logData);
    const [numEvents, setNumEvents] = useState<number>(STATE_DEFAULT.numEvents);

    const beginLineNumToLogEventNumRef =
        useRef<BeginLineNumToLogEventNumMap>(STATE_DEFAULT.beginLineNumToLogEventNum);
    const logEventNumRef = useRef(logEventNum);
    const logLevelFilterRef = useRef<LogLevelFilter>(STATE_DEFAULT.logLevelFilter);
    const numPagesRef = useRef<number>(STATE_DEFAULT.numPages);
    const pageNumRef = useRef<Nullable<number>>(STATE_DEFAULT.pageNum);

    const firstLogEventNumPerPage =
        useRef<number[]>(STATE_DEFAULT.firstLogEventNumPerPage);
    const lastLogEventNumPerPage =
        useRef<number[]>(STATE_DEFAULT.lastLogEventNumPerPage);
    const numFilteredEvents =
        useRef<number>(STATE_DEFAULT.numFilteredEvents);

    const mainWorkerRef = useRef<null|Worker>(null);

    const handleMainWorkerResp = useCallback((ev: MessageEvent<MainWorkerRespMessage>) => {
        const {code, args} = ev.data;
        console.log(`[MainWorker -> Renderer] code=${code}`);
        switch (code) {
            case WORKER_RESP_CODE.LOG_FILE_INFO:
                setFileName(args.fileName);
                setNumEvents(args.numEvents);
                break;
            case WORKER_RESP_CODE.NOTIFICATION:
                // eslint-disable-next-line no-warning-comments
                // TODO: notifications should be shown in the UI when the NotificationProvider
                //  is added
                console.error(args.logLevel, args.message);
                break;
            case WORKER_RESP_CODE.PAGE_DATA: {
                setLogData(args.logs);
                beginLineNumToLogEventNumRef.current = args.beginLineNumToLogEventNum;
                const lastLogEventNum = getLastLogEventNum(args.beginLineNumToLogEventNum);

                updateLogEventNumInUrl(
                    lastLogEventNum,
                    Array.from(args.beginLineNumToLogEventNum.values())
                        .includes(logEventNumRef.current as number) ?
                        logEventNumRef.current :
                        lastLogEventNum
                );
                break;
            }
            case WORKER_RESP_CODE.VIEW_INFO:
                numFilteredEvents.current = args.numFilteredEvents;
                firstLogEventNumPerPage.current = args.firstLogEventNumPerPage;
                lastLogEventNumPerPage.current = args.lastLogEventNumPerPage;
                break;
            default:
                console.error(`Unexpected ev.data: ${JSON.stringify(ev.data)}`);
                break;
        }
    }, []);

    const loadFile = useCallback((fileSrc: FileSrcType, cursor: CursorType) => {
        if ("string" !== typeof fileSrc) {
            updateWindowUrlSearchParams({[SEARCH_PARAM_NAMES.FILE_PATH]: null});
        }
        if (null !== mainWorkerRef.current) {
            mainWorkerRef.current.terminate();
        }
        mainWorkerRef.current = new Worker(
            new URL("../services/MainWorker.ts", import.meta.url)
        );
        mainWorkerRef.current.onmessage = handleMainWorkerResp;
        workerPostReq(mainWorkerRef.current, WORKER_REQ_CODE.LOAD_FILE, {
            fileSrc: fileSrc,
            pageSize: getConfig(CONFIG_KEY.PAGE_SIZE),
            cursor: cursor,
            decoderOptions: getConfig(CONFIG_KEY.DECODER_OPTIONS),
        });
    }, [
        handleMainWorkerResp,
    ]);

<<<<<<< HEAD
    const changeLogLevelFilter = (newLogLevelFilter: LogLevelFilter) => {
        if (null === mainWorkerRef.current) {
            return;
        }
        logLevelFilterRef.current = newLogLevelFilter;
        workerPostReq(mainWorkerRef.current, WORKER_REQ_CODE.CHANGE_FILTER, {
            cursor: {code: CURSOR_CODE.PAGE_NUM, args: {pageNum: 1}},
            logLevelFilter: newLogLevelFilter,
=======
    const loadPage = (newPageNum: number) => {
        if (null === mainWorkerRef.current) {
            console.error("Unexpected null mainWorkerRef.current");

            return;
        }
        workerPostReq(mainWorkerRef.current, WORKER_REQ_CODE.LOAD_PAGE, {
            cursor: {code: CURSOR_CODE.PAGE_NUM, args: {pageNum: newPageNum}},
            decoderOptions: getConfig(CONFIG_KEY.DECODER_OPTIONS),
>>>>>>> cfa9274b
        });
    };

    // Synchronize `logEventNumRef` with `logEventNum`.
    useEffect(() => {
        logEventNumRef.current = logEventNum;
    }, [logEventNum]);

    // On `numEvents` update, recalculate `numPagesRef`.
    useEffect(() => {
        if (STATE_DEFAULT.numFilteredEvents === numFilteredEvents.current) {
            return;
        }

        numPagesRef.current =
            getChunkNum(numFilteredEvents.current, getConfig(CONFIG_KEY.PAGE_SIZE));
    }, [numFilteredEvents]);

    // On `logEventNum` update, clamp it then switch page if necessary or simply update the URL.
    useEffect(() => {
<<<<<<< HEAD
        if (null === mainWorkerRef.current || URL_HASH_PARAMS_DEFAULT.logEventNum === logEventNum ||
            0 === firstLogEventNumPerPage.current.length) {
=======
        if (URL_HASH_PARAMS_DEFAULT.logEventNum === logEventNum) {
>>>>>>> cfa9274b
            return;
        }

        const newPageNum = 1 +
            firstLogEventNumPerPage.current.findLastIndex((value: number) => value <= logEventNum);

        if (0 === newPageNum) {
            return;
        }

        // Request a page switch only if it's not the initial page load.
        if (STATE_DEFAULT.pageNum !== pageNumRef.current) {
            if (newPageNum === pageNumRef.current) {
                // Don't need to switch pages so just update `logEventNum` in the URL.
                updateLogEventNumInUrl(
                    numEvents,
                    logEventNumRef.current
                );
            } else {
                // NOTE: We don't need to call `updateLogEventNumInUrl()` since it's called when
                // handling the `WORKER_RESP_CODE.PAGE_DATA` response (the response to
                // `WORKER_REQ_CODE.LOAD_PAGE` requests) .
<<<<<<< HEAD
                workerPostReq(mainWorkerRef.current, WORKER_REQ_CODE.LOAD_PAGE, {
                    cursor: {code: CURSOR_CODE.PAGE_NUM, args: {pageNum: newPageNum}},
                });
=======
                loadPage(newPageNum);
>>>>>>> cfa9274b
            }
        }

        pageNumRef.current = newPageNum;
    }, [
        numEvents,
        logEventNum,
    ]);

    // On `filePath` update, load file.
    useEffect(() => {
        if (URL_SEARCH_PARAMS_DEFAULT.filePath === filePath) {
            return;
        }

        let cursor: CursorType = {code: CURSOR_CODE.LAST_EVENT, args: null};
        if (URL_HASH_PARAMS_DEFAULT.logEventNum !== logEventNumRef.current) {
            // Set which page to load since the user specified a specific `logEventNum`.
            // NOTE: Since we don't know how many pages the log file contains, we only clamp the
            // minimum of the page number.
            const newPageNum = Math.max(
                getChunkNum(logEventNumRef.current, getConfig(CONFIG_KEY.PAGE_SIZE)),
                1
            );

            cursor = {code: CURSOR_CODE.PAGE_NUM, args: {pageNum: newPageNum}};
        }
        loadFile(filePath, cursor);
    }, [
        filePath,
        loadFile,
    ]);

    return (
        <StateContext.Provider
            value={{
                beginLineNumToLogEventNum: beginLineNumToLogEventNumRef.current,
                fileName: fileName,
<<<<<<< HEAD
                firstLogEventNumPerPage: firstLogEventNumPerPage.current,
                lastLogEventNumPerPage: lastLogEventNumPerPage.current,
=======
                loadFile: loadFile,
                loadPage: loadPage,
>>>>>>> cfa9274b
                logData: logData,
                logLevelFilter: logLevelFilterRef.current,
                numEvents: numEvents,
                numFilteredEvents: numFilteredEvents.current,
                numPages: numPagesRef.current,
                pageNum: pageNumRef.current,

                changeLogLevelFilter: changeLogLevelFilter,
                loadFile: loadFile,
            }}
        >
            {children}
        </StateContext.Provider>
    );
};


export default StateContextProvider;
export {StateContext};<|MERGE_RESOLUTION|>--- conflicted
+++ resolved
@@ -41,13 +41,8 @@
 interface StateContextType {
     beginLineNumToLogEventNum: BeginLineNumToLogEventNumMap,
     fileName: string,
-<<<<<<< HEAD
     firstLogEventNumPerPage: number[],
     lastLogEventNumPerPage: number[],
-=======
-    loadFile: (fileSrc: FileSrcType, cursor: CursorType) => void,
-    loadPage: (newPageNum: number) => void,
->>>>>>> cfa9274b
     logData: string,
     logLevelFilter: LogLevelFilter,
     numEvents: number,
@@ -57,6 +52,7 @@
 
     changeLogLevelFilter: (newLogLevelFilter: LogLevelFilter) => void,
     loadFile: (fileSrc: FileSrcType, cursor: CursorType) => void,
+    loadPage: (newPageNum: number) => void,
 }
 const StateContext = createContext<StateContextType>({} as StateContextType);
 
@@ -66,13 +62,8 @@
 const STATE_DEFAULT: Readonly<StateContextType> = Object.freeze({
     beginLineNumToLogEventNum: new Map<number, number>(),
     fileName: "",
-<<<<<<< HEAD
     firstLogEventNumPerPage: [],
     lastLogEventNumPerPage: [],
-=======
-    loadFile: () => null,
-    loadPage: () => null,
->>>>>>> cfa9274b
     logData: "Loading...",
     logLevelFilter: null,
     numEvents: 0,
@@ -82,6 +73,7 @@
 
     changeLogLevelFilter: () => null,
     loadFile: () => null,
+    loadPage: () => null,
 });
 
 interface StateContextProviderProps {
@@ -235,7 +227,7 @@
         handleMainWorkerResp,
     ]);
 
-<<<<<<< HEAD
+
     const changeLogLevelFilter = (newLogLevelFilter: LogLevelFilter) => {
         if (null === mainWorkerRef.current) {
             return;
@@ -244,17 +236,17 @@
         workerPostReq(mainWorkerRef.current, WORKER_REQ_CODE.CHANGE_FILTER, {
             cursor: {code: CURSOR_CODE.PAGE_NUM, args: {pageNum: 1}},
             logLevelFilter: newLogLevelFilter,
-=======
+         });
+     };
+          
+
     const loadPage = (newPageNum: number) => {
         if (null === mainWorkerRef.current) {
             console.error("Unexpected null mainWorkerRef.current");
-
             return;
         }
         workerPostReq(mainWorkerRef.current, WORKER_REQ_CODE.LOAD_PAGE, {
             cursor: {code: CURSOR_CODE.PAGE_NUM, args: {pageNum: newPageNum}},
-            decoderOptions: getConfig(CONFIG_KEY.DECODER_OPTIONS),
->>>>>>> cfa9274b
         });
     };
 
@@ -275,12 +267,9 @@
 
     // On `logEventNum` update, clamp it then switch page if necessary or simply update the URL.
     useEffect(() => {
-<<<<<<< HEAD
+
         if (null === mainWorkerRef.current || URL_HASH_PARAMS_DEFAULT.logEventNum === logEventNum ||
             0 === firstLogEventNumPerPage.current.length) {
-=======
-        if (URL_HASH_PARAMS_DEFAULT.logEventNum === logEventNum) {
->>>>>>> cfa9274b
             return;
         }
 
@@ -303,13 +292,7 @@
                 // NOTE: We don't need to call `updateLogEventNumInUrl()` since it's called when
                 // handling the `WORKER_RESP_CODE.PAGE_DATA` response (the response to
                 // `WORKER_REQ_CODE.LOAD_PAGE` requests) .
-<<<<<<< HEAD
-                workerPostReq(mainWorkerRef.current, WORKER_REQ_CODE.LOAD_PAGE, {
-                    cursor: {code: CURSOR_CODE.PAGE_NUM, args: {pageNum: newPageNum}},
-                });
-=======
                 loadPage(newPageNum);
->>>>>>> cfa9274b
             }
         }
 
@@ -348,22 +331,17 @@
             value={{
                 beginLineNumToLogEventNum: beginLineNumToLogEventNumRef.current,
                 fileName: fileName,
-<<<<<<< HEAD
                 firstLogEventNumPerPage: firstLogEventNumPerPage.current,
                 lastLogEventNumPerPage: lastLogEventNumPerPage.current,
-=======
-                loadFile: loadFile,
-                loadPage: loadPage,
->>>>>>> cfa9274b
                 logData: logData,
                 logLevelFilter: logLevelFilterRef.current,
                 numEvents: numEvents,
                 numFilteredEvents: numFilteredEvents.current,
                 numPages: numPagesRef.current,
                 pageNum: pageNumRef.current,
-
                 changeLogLevelFilter: changeLogLevelFilter,
                 loadFile: loadFile,
+                loadPage: loadPage,
             }}
         >
             {children}
