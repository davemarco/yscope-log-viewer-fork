/* eslint max-lines: ["error", 400] */
import React, {
    createContext,
    useCallback,
    useContext,
    useEffect,
    useRef,
    useState,
} from "react";

import LogExportManager, {EXPORT_LOG_PROGRESS_VALUE_MIN} from "../services/LogExportManager";
import {Nullable} from "../typings/common";
import {CONFIG_KEY} from "../typings/config";
import {SEARCH_PARAM_NAMES} from "../typings/url";
import {
    BeginLineNumToLogEventNumMap,
    CURSOR_CODE,
    CursorType,
    FileSrcType,
    LOG_EVENT_ANCHOR,
    MainWorkerRespMessage,
    WORKER_REQ_CODE,
    WORKER_RESP_CODE,
    WorkerReq,
} from "../typings/worker";
import {
<<<<<<< HEAD
    ACTION_NAME,
    getPageNumCursorArgs,
} from "../utils/actions";
import {getConfig} from "../utils/config";
=======
    EXPORT_LOGS_CHUNK_SIZE,
    getConfig,
} from "../utils/config";
>>>>>>> d1856248
import {
    clamp,
    getChunkNum,
} from "../utils/math";
import {
    updateWindowUrlHashParams,
    updateWindowUrlSearchParams,
    URL_HASH_PARAMS_DEFAULT,
    URL_SEARCH_PARAMS_DEFAULT,
    UrlContext,
} from "./UrlContextProvider";


interface StateContextType {
    beginLineNumToLogEventNum: BeginLineNumToLogEventNumMap,
    fileName: string,
<<<<<<< HEAD
    loadFile: (fileSrc: FileSrcType, cursor: CursorType) => void,
    loadPage: (action: ACTION_NAME, specificPageNum?: Nullable<number>) => void,
    logData: string,
    numEvents: number,
    numPages: number,
    pageNum: number,
=======
    exportProgress: Nullable<number>,
    logData: string,
    numEvents: number,
    numPages: number,
    pageNum: Nullable<number>,

    exportLogs: () => void,
    loadFile: (fileSrc: FileSrcType, cursor: CursorType) => void,
    loadPage: (newPageNum: number) => void,
>>>>>>> d1856248
}
const StateContext = createContext<StateContextType>({} as StateContextType);

/**
 * Default values of the state object.
 */
const STATE_DEFAULT: Readonly<StateContextType> = Object.freeze({
    beginLineNumToLogEventNum: new Map<number, number>(),
    exportProgress: null,
    fileName: "",
    logData: "Loading...",
    numEvents: 0,
    numPages: 0,
    pageNum: 0,

    exportLogs: () => null,
    loadFile: () => null,
    loadPage: () => null,
});

interface StateContextProviderProps {
    children: React.ReactNode
}

/**
 * Updates the log event number in the current window's URL hash parameters.
 *
 * @param lastLogEventNum The last log event number value.
 * @param inputLogEventNum The log event number to set.  If `null`, the hash parameter log event
 * number will be set to `lastLogEventNum`. If it's outside the range `[1, lastLogEventNum]`, the
 * hash parameter log event number will be clamped to that range.
 */
const updateLogEventNumInUrl = (
    lastLogEventNum: number,
    inputLogEventNum: Nullable<number>
) => {
    const newLogEventNum = (null === inputLogEventNum) ?
        lastLogEventNum :
        clamp(inputLogEventNum, 1, lastLogEventNum);

    updateWindowUrlHashParams({
        logEventNum: newLogEventNum,
    });
};

/**
 * Sends a post message to a worker with the given code and arguments. This wrapper around
 * `worker.postMessage()` ensures type safety for both the request code and its corresponding
 * arguments.
 *
 * @param worker
 * @param code
 * @param args
 */
const workerPostReq = <T extends WORKER_REQ_CODE>(
    worker: Worker,
    code: T,
    args: WorkerReq<T>
) => {
    worker.postMessage({code, args});
};

/**
 * Provides state management for the application. This provider must be wrapped by
 * UrlContextProvider to function correctly.
 *
 * @param props
 * @param props.children
 * @return
 */
// eslint-disable-next-line max-lines-per-function
const StateContextProvider = ({children}: StateContextProviderProps) => {
    const {filePath, logEventNum} = useContext(UrlContext);

    // States
    const [fileName, setFileName] = useState<string>(STATE_DEFAULT.fileName);
    const [logData, setLogData] = useState<string>(STATE_DEFAULT.logData);
    const [numEvents, setNumEvents] = useState<number>(STATE_DEFAULT.numEvents);
    const beginLineNumToLogEventNumRef =
        useRef<BeginLineNumToLogEventNumMap>(STATE_DEFAULT.beginLineNumToLogEventNum);
    const [exportProgress, setExportProgress] =
        useState<Nullable<number>>(STATE_DEFAULT.exportProgress);

    // Refs
    const logEventNumRef = useRef(logEventNum);
    const numPagesRef = useRef<number>(STATE_DEFAULT.numPages);
<<<<<<< HEAD
    const pageNumRef = useRef<number>(STATE_DEFAULT.pageNum);

=======
    const pageNumRef = useRef<Nullable<number>>(STATE_DEFAULT.pageNum);
    const logExportManagerRef = useRef<null|LogExportManager>(null);
>>>>>>> d1856248
    const mainWorkerRef = useRef<null|Worker>(null);

    const handleMainWorkerResp = useCallback((ev: MessageEvent<MainWorkerRespMessage>) => {
        const {code, args} = ev.data;
        console.log(`[MainWorker -> Renderer] code=${code}`);
        switch (code) {
            case WORKER_RESP_CODE.CHUNK_DATA:
                if (null !== logExportManagerRef.current) {
                    const progress = logExportManagerRef.current.appendChunk(args.logs);
                    setExportProgress(progress);
                }
                break;
            case WORKER_RESP_CODE.LOG_FILE_INFO:
                setFileName(args.fileName);
                setNumEvents(args.numEvents);
                break;
            case WORKER_RESP_CODE.NOTIFICATION:
                // eslint-disable-next-line no-warning-comments
                // TODO: notifications should be shown in the UI when the NotificationProvider
                //  is added
                console.error(args.logLevel, args.message);
                break;
            case WORKER_RESP_CODE.PAGE_DATA: {
                setLogData(args.logs);
                pageNumRef.current = args.pageNum;
                beginLineNumToLogEventNumRef.current = args.beginLineNumToLogEventNum;
                updateWindowUrlHashParams({
                    logEventNum: args.logEventNum,
                });
                break;
            }
            default:
                console.error(`Unexpected ev.data: ${JSON.stringify(ev.data)}`);
                break;
        }
    }, []);

    const exportLogs = useCallback(() => {
        if (null === mainWorkerRef.current) {
            console.error("Unexpected null mainWorkerRef.current");

            return;
        }
        if (STATE_DEFAULT.numEvents === numEvents && STATE_DEFAULT.fileName === fileName) {
            console.error("numEvents and fileName not initialized yet");

            return;
        }

        setExportProgress(EXPORT_LOG_PROGRESS_VALUE_MIN);
        logExportManagerRef.current = new LogExportManager(
            Math.ceil(numEvents / EXPORT_LOGS_CHUNK_SIZE),
            fileName
        );
        workerPostReq(
            mainWorkerRef.current,
            WORKER_REQ_CODE.EXPORT_LOG,
            {decoderOptions: getConfig(CONFIG_KEY.DECODER_OPTIONS)}
        );
    }, [
        numEvents,
        fileName,
    ]);

    const loadFile = useCallback((fileSrc: FileSrcType, cursor: CursorType) => {
        if ("string" !== typeof fileSrc) {
            updateWindowUrlSearchParams({[SEARCH_PARAM_NAMES.FILE_PATH]: null});
        }
        if (null !== mainWorkerRef.current) {
            mainWorkerRef.current.terminate();
        }
        mainWorkerRef.current = new Worker(
            new URL("../services/MainWorker.ts", import.meta.url)
        );
        mainWorkerRef.current.onmessage = handleMainWorkerResp;
        workerPostReq(mainWorkerRef.current, WORKER_REQ_CODE.LOAD_FILE, {
            fileSrc: fileSrc,
            pageSize: getConfig(CONFIG_KEY.PAGE_SIZE),
            cursor: cursor,
            decoderOptions: getConfig(CONFIG_KEY.DECODER_OPTIONS),
        });

        setExportProgress(STATE_DEFAULT.exportProgress);
    }, [
        handleMainWorkerResp,
    ]);

    const loadPage = (action: ACTION_NAME, specificPageNum: Nullable<number> = null) => {
        if (null === mainWorkerRef.current) {
            console.error("Unexpected null mainWorkerRef.current");

            return;
        }

        const [newPageNum, anchor] = getPageNumCursorArgs(
            action,
            specificPageNum,
            pageNumRef.current,
            numPagesRef.current
        );

        if (null === newPageNum || null === anchor) {
            console.error(`Error with page action ${action}.`);

            return;
        }

        workerPostReq(mainWorkerRef.current, WORKER_REQ_CODE.LOAD_PAGE, {
            cursor: {code: CURSOR_CODE.PAGE_NUM,
                args: {pageNum: newPageNum, logEventAnchor: anchor}},
            decoderOptions: getConfig(CONFIG_KEY.DECODER_OPTIONS),
        });
    };

    // Synchronize `logEventNumRef` with `logEventNum`.
    useEffect(() => {
        logEventNumRef.current = logEventNum;
    }, [logEventNum]);

    // On `numEvents` update, recalculate `numPagesRef`.
    useEffect(() => {
        if (STATE_DEFAULT.numEvents === numEvents) {
            return;
        }

        numPagesRef.current = getChunkNum(numEvents, getConfig(CONFIG_KEY.PAGE_SIZE));
    }, [numEvents]);

    // On `logEventNum` update, clamp it then switch page if necessary or simply update the URL.
    useEffect(() => {
        if (URL_HASH_PARAMS_DEFAULT.logEventNum === logEventNum) {
            return;
        }

        const newPageNum = clamp(
            getChunkNum(logEventNum, getConfig(CONFIG_KEY.PAGE_SIZE)),
            1,
            numPagesRef.current
        );

        // Request a page switch only if it's not the initial page load.
        if (STATE_DEFAULT.pageNum !== pageNumRef.current) {
            if (newPageNum === pageNumRef.current) {
                // Don't need to switch pages so just update `logEventNum` in the URL.
                updateLogEventNumInUrl(numEvents, logEventNumRef.current);
            } else {
                // NOTE: We don't need to call `updateLogEventNumInUrl()` since it's called when
                // handling the `WORKER_RESP_CODE.PAGE_DATA` response (the response to
                // `WORKER_REQ_CODE.LOAD_PAGE` requests) .
                loadPage(ACTION_NAME.SPECIFIC_PAGE, newPageNum);
            }
        }
    }, [
        numEvents,
        logEventNum,
    ]);

    // On `filePath` update, load file.
    useEffect(() => {
        if (URL_SEARCH_PARAMS_DEFAULT.filePath === filePath) {
            return;
        }

        let cursor: CursorType = {code: CURSOR_CODE.LAST_EVENT, args: null};
        if (URL_HASH_PARAMS_DEFAULT.logEventNum !== logEventNumRef.current) {
            // Set which page to load since the user specified a specific `logEventNum`.
            // NOTE: Since we don't know how many pages the log file contains, we only clamp the
            // minimum of the page number.
            const newPageNum = Math.max(
                getChunkNum(logEventNumRef.current, getConfig(CONFIG_KEY.PAGE_SIZE)),
                1
            );

            cursor = {code: CURSOR_CODE.PAGE_NUM,
                args: {pageNum: newPageNum, logEventAnchor: LOG_EVENT_ANCHOR.FIRST}};
        }
        loadFile(filePath, cursor);
    }, [
        filePath,
        loadFile,
    ]);

    return (
        <StateContext.Provider
            value={{
                beginLineNumToLogEventNum: beginLineNumToLogEventNumRef.current,
                exportProgress: exportProgress,
                fileName: fileName,
                logData: logData,
                numEvents: numEvents,
                numPages: numPagesRef.current,
                pageNum: pageNumRef.current,

                exportLogs: exportLogs,
                loadFile: loadFile,
                loadPage: loadPage,
            }}
        >
            {children}
        </StateContext.Provider>
    );
};

export default StateContextProvider;
export {
    STATE_DEFAULT,
    StateContext,
};<|MERGE_RESOLUTION|>--- conflicted
+++ resolved
@@ -24,16 +24,13 @@
     WorkerReq,
 } from "../typings/worker";
 import {
-<<<<<<< HEAD
     ACTION_NAME,
     getPageNumCursorArgs,
 } from "../utils/actions";
-import {getConfig} from "../utils/config";
-=======
+import {
     EXPORT_LOGS_CHUNK_SIZE,
     getConfig,
 } from "../utils/config";
->>>>>>> d1856248
 import {
     clamp,
     getChunkNum,
@@ -50,24 +47,14 @@
 interface StateContextType {
     beginLineNumToLogEventNum: BeginLineNumToLogEventNumMap,
     fileName: string,
-<<<<<<< HEAD
+    exportProgress: Nullable<number>,
+    exportLogs: () => void,
     loadFile: (fileSrc: FileSrcType, cursor: CursorType) => void,
     loadPage: (action: ACTION_NAME, specificPageNum?: Nullable<number>) => void,
     logData: string,
     numEvents: number,
     numPages: number,
     pageNum: number,
-=======
-    exportProgress: Nullable<number>,
-    logData: string,
-    numEvents: number,
-    numPages: number,
-    pageNum: Nullable<number>,
-
-    exportLogs: () => void,
-    loadFile: (fileSrc: FileSrcType, cursor: CursorType) => void,
-    loadPage: (newPageNum: number) => void,
->>>>>>> d1856248
 }
 const StateContext = createContext<StateContextType>({} as StateContextType);
 
@@ -154,13 +141,9 @@
     // Refs
     const logEventNumRef = useRef(logEventNum);
     const numPagesRef = useRef<number>(STATE_DEFAULT.numPages);
-<<<<<<< HEAD
     const pageNumRef = useRef<number>(STATE_DEFAULT.pageNum);
-
-=======
-    const pageNumRef = useRef<Nullable<number>>(STATE_DEFAULT.pageNum);
     const logExportManagerRef = useRef<null|LogExportManager>(null);
->>>>>>> d1856248
+
     const mainWorkerRef = useRef<null|Worker>(null);
 
     const handleMainWorkerResp = useCallback((ev: MessageEvent<MainWorkerRespMessage>) => {
