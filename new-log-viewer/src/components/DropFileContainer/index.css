--- conflicted
+++ resolved
@@ -1,10 +1,5 @@
 .drop-file-container {
     position: relative;
-<<<<<<< HEAD
-    width: 100%;
-    height: 100%;
-=======
->>>>>>> 0ba5cff8
 }
 
 .drop-file-children {
@@ -14,27 +9,21 @@
 
 .hover-mask {
     position: absolute;
-    z-index: var(--ylv-drop-file-container-hover-mask-z-index);
     top: 0;
-
+    width: 100%;
+    height: 100%;
+    background-color: rgba(2, 88, 168, 0.2);
     display: flex;
     align-items: center;
     justify-content: center;
-
-    width: 100%;
-    height: 100%;
-
-    background-color: rgb(2 88 168 / 20%);
+    z-index: var(--ylv-drop-file-container-hover-mask-z-index);
 }
 
 .hover-message {
+    padding: 8px;
+    color: #616161;
+    font-size: 0.875rem;
+    font-family: var(--ylv-ui-font-family), sans-serif;
+    background-color: #f3f3f3;
     z-index: var(--ylv-drop-file-container-hover-message-z-index);
-
-    padding: 8px;
-
-    font-family: var(--ylv-ui-font-family), sans-serif;
-    font-size: 0.875rem;
-    color: #616161;
-
-    background-color: #f3f3f3;
 }