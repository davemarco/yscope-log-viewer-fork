--- conflicted
+++ resolved
@@ -1,164 +1,3 @@
-<<<<<<< HEAD
-/* eslint-disable max-lines */
-import React, {
-    useCallback,
-    useContext,
-    useEffect,
-    useRef,
-    useState,
-} from "react";
-
-import * as monaco from "monaco-editor";
-
-import {StateContext} from "../contexts/StateContextProvider";
-import {
-    copyPermalinkToClipboard,
-    updateWindowUrlHashParams,
-    UrlContext,
-} from "../contexts/UrlContextProvider";
-import {Nullable} from "../typings/common";
-import {
-    CONFIG_KEY,
-    LOCAL_STORAGE_KEY,
-    THEME_NAME,
-} from "../typings/config";
-import {
-    LOG_LEVEL,
-    LOG_LEVEL_NAMES_LIST,
-    LOG_LEVEL_VALUES_LIST,
-} from "../typings/logs";
-import {CURSOR_CODE} from "../typings/worker";
-import {ACTION_NAME} from "../utils/actions";
-import {
-    getConfig,
-    setConfig,
-} from "../utils/config";
-import {openFile} from "../utils/file";
-import DropFileContainer from "./DropFileContainer";
-import Editor from "./Editor";
-import {goToPositionAndCenter} from "./Editor/MonacoInstance/utils";
-
-
-const formFields = [
-    {
-        initialValue: getConfig(CONFIG_KEY.DECODER_OPTIONS).formatString,
-        label: LOCAL_STORAGE_KEY.DECODER_OPTIONS_FORMAT_STRING,
-        name: LOCAL_STORAGE_KEY.DECODER_OPTIONS_FORMAT_STRING,
-        type: "text",
-    },
-    {
-        initialValue: getConfig(CONFIG_KEY.DECODER_OPTIONS).logLevelKey,
-        label: LOCAL_STORAGE_KEY.DECODER_OPTIONS_LOG_LEVEL_KEY,
-        name: LOCAL_STORAGE_KEY.DECODER_OPTIONS_LOG_LEVEL_KEY,
-        type: "text",
-    },
-    {
-        initialValue: getConfig(CONFIG_KEY.DECODER_OPTIONS).timestampKey,
-        label: LOCAL_STORAGE_KEY.DECODER_OPTIONS_TIMESTAMP_KEY,
-        name: LOCAL_STORAGE_KEY.DECODER_OPTIONS_TIMESTAMP_KEY,
-        type: "text",
-    },
-    {
-        initialValue: getConfig(CONFIG_KEY.THEME),
-        label: LOCAL_STORAGE_KEY.THEME,
-        name: LOCAL_STORAGE_KEY.THEME,
-        type: "text",
-    },
-    {
-        initialValue: getConfig(CONFIG_KEY.PAGE_SIZE),
-        label: LOCAL_STORAGE_KEY.PAGE_SIZE,
-        name: LOCAL_STORAGE_KEY.PAGE_SIZE,
-        type: "number",
-    },
-];
-
-/**
- * Renders a form for testing config utilities.
- *
- * @return
- */
-const ConfigForm = () => {
-    const handleConfigFormReset = (ev: React.FormEvent) => {
-        ev.preventDefault();
-        window.localStorage.clear();
-        window.location.reload();
-    };
-
-    const handleConfigFormSubmit = (ev: React.FormEvent) => {
-        ev.preventDefault();
-        const formData = new FormData(ev.target as HTMLFormElement);
-
-        const formatString = formData.get(LOCAL_STORAGE_KEY.DECODER_OPTIONS_FORMAT_STRING);
-        const logLevelKey = formData.get(LOCAL_STORAGE_KEY.DECODER_OPTIONS_LOG_LEVEL_KEY);
-        const timestampKey = formData.get(LOCAL_STORAGE_KEY.DECODER_OPTIONS_TIMESTAMP_KEY);
-        const theme = formData.get(LOCAL_STORAGE_KEY.THEME);
-        const pageSize = formData.get(LOCAL_STORAGE_KEY.PAGE_SIZE);
-        let error = null;
-        if (
-            "string" === typeof formatString &&
-            "string" === typeof logLevelKey &&
-            "string" === typeof timestampKey
-        ) {
-            error ||= setConfig({
-                key: CONFIG_KEY.DECODER_OPTIONS,
-                value: {
-                    formatString: formatString,
-                    logLevelKey: logLevelKey,
-                    timestampKey: timestampKey,
-                },
-            });
-        }
-        if ("string" === typeof theme) {
-            error ||= setConfig({
-                key: CONFIG_KEY.THEME,
-                value: theme as THEME_NAME,
-            });
-        }
-        if ("string" === typeof pageSize) {
-            error ||= setConfig({
-                key: CONFIG_KEY.PAGE_SIZE,
-                value: Number(pageSize),
-            });
-        }
-        if (null !== error) {
-            // eslint-disable-next-line no-alert
-            window.alert(error);
-        } else {
-            window.location.reload();
-        }
-    };
-
-    return (
-        <form
-            onReset={handleConfigFormReset}
-            onSubmit={handleConfigFormSubmit}
-        >
-            <table>
-                <tbody>
-                    {formFields.map((field, index) => (
-                        <tr key={index}>
-                            <td>
-                                {field.label}
-                            </td>
-                            <td>
-                                <input
-                                    defaultValue={field.initialValue}
-                                    name={field.name}
-                                    size={100}
-                                    type={field.type}/>
-                            </td>
-                        </tr>
-                    ))}
-                </tbody>
-            </table>
-            <div>
-                <button type={"submit"}>Apply</button>
-                <button type={"reset"}>Clear localStorage</button>
-            </div>
-        </form>
-    );
-};
-=======
 import {CssVarsProvider} from "@mui/joy/styles";
 
 import {CONFIG_KEY} from "../typings/config";
@@ -168,7 +7,7 @@
 import MenuBar from "./MenuBar";
 import StatusBar from "./StatusBar";
 import APP_THEME from "./theme";
->>>>>>> cfa9274b
+
 
 
 /**
@@ -180,188 +19,6 @@
 // TODO: replace elements in this component once we integrate with a UI framework
 // eslint-disable-next-line max-lines-per-function
 const Layout = () => {
-<<<<<<< HEAD
-    const {
-        fileName,
-        firstLogEventNumPerPage,
-        lastLogEventNumPerPage,
-        numEvents,
-        numFilteredEvents,
-        pageNum,
-
-        changeLogLevelFilter,
-        loadFile,
-    } = useContext(StateContext);
-    const {logEventNum} = useContext(UrlContext);
-    const [selectedLogLevels, setSelectedLogLevels] =
-        useState<LOG_LEVEL[]>([...LOG_LEVEL_VALUES_LIST]);
-    const firstLogEventNumPerPageRef = useRef<number[]>(firstLogEventNumPerPage);
-    const lastLogEventNumPerPageRef = useRef<number[]>(lastLogEventNumPerPage);
-    const logEventNumRef = useRef<Nullable<number>>(logEventNum);
-    const numEventsRef = useRef<Nullable<number>>(numEvents);
-
-    const handleCopyLinkButtonClick = () => {
-        copyPermalinkToClipboard({}, {logEventNum: numEvents});
-    };
-
-    const handleOpenFileButtonClick = () => {
-        openFile((file) => {
-            loadFile(file, {code: CURSOR_CODE.LAST_EVENT, args: null});
-        });
-    };
-
-    const handleLogLevelSelectChange = (ev: React.ChangeEvent<HTMLSelectElement>) => {
-        const selected: LOG_LEVEL[] = Array.from(ev.target.options)
-            .map((option) => option.selected && Number(option.value))
-            .filter((value) => "number" === typeof value);
-
-        setSelectedLogLevels(selected);
-        changeLogLevelFilter(selected);
-    };
-
-    /**
-     * Handles custom actions in the editor.
-     *
-     * @param editor
-     * @param actionName
-     */
-    const handleCustomAction = useCallback((
-        editor: monaco.editor.IStandaloneCodeEditor,
-        actionName: ACTION_NAME
-    ) => {
-        const [firstFilteredLogEventNum] = firstLogEventNumPerPageRef.current;
-        const lastFilteredLogEventNum = firstLogEventNumPerPageRef.current.at(-1);
-
-        switch (actionName) {
-            case ACTION_NAME.FIRST_PAGE:
-                updateWindowUrlHashParams({logEventNum: firstFilteredLogEventNum || 1});
-                break;
-            case ACTION_NAME.PREV_PAGE:
-                if (null !== logEventNumRef.current) {
-                    const lastLogEventNumOnPrevPage = lastLogEventNumPerPageRef.current.findLast(
-                        (value: number) => (logEventNumRef.current as number > value)
-                    ) || firstFilteredLogEventNum;
-
-                    updateWindowUrlHashParams({
-                        logEventNum: lastLogEventNumOnPrevPage || firstFilteredLogEventNum || 1,
-                    });
-                }
-                break;
-            case ACTION_NAME.NEXT_PAGE:
-                if (null !== logEventNumRef.current) {
-                    if ("undefined" === typeof lastFilteredLogEventNum) {
-                        return;
-                    }
-                    const firstLogEventNumOnNextPage = firstLogEventNumPerPageRef.current.find(
-                        (value: number) => (logEventNumRef.current as number < value)
-                    );
-
-                    updateWindowUrlHashParams({
-                        logEventNum: firstLogEventNumOnNextPage ||
-                        logEventNumRef.current < lastFilteredLogEventNum ?
-                            lastFilteredLogEventNum :
-                            numEventsRef.current,
-                    });
-                }
-                break;
-            case ACTION_NAME.LAST_PAGE:
-                updateWindowUrlHashParams({
-                    logEventNum: lastFilteredLogEventNum || numEventsRef.current,
-                });
-                break;
-            case ACTION_NAME.PAGE_TOP:
-                goToPositionAndCenter(editor, {lineNumber: 1, column: 1});
-                break;
-            case ACTION_NAME.PAGE_BOTTOM: {
-                const lineCount = editor.getModel()?.getLineCount();
-                if ("undefined" === typeof lineCount) {
-                    break;
-                }
-                goToPositionAndCenter(editor, {lineNumber: lineCount, column: 1});
-                break;
-            }
-            default:
-                break;
-        }
-    }, []);
-
-    // Synchronize `firstLogEventNumPerPageRef` with `firstLogEventNumPerPage`.
-    useEffect(() => {
-        firstLogEventNumPerPageRef.current = firstLogEventNumPerPage;
-    }, [firstLogEventNumPerPage]);
-
-    // Synchronize `lastLogEventNumPerPageRef` with `lastLogEventNumPerPage`.
-    useEffect(() => {
-        lastLogEventNumPerPageRef.current = lastLogEventNumPerPage;
-    }, [lastLogEventNumPerPage]);
-
-    // Synchronize `logEventNumRef` with `logEventNum`.
-    useEffect(() => {
-        logEventNumRef.current = logEventNum;
-    }, [logEventNum]);
-
-    // Synchronize `numEventsRef` with `numEvents`.
-    useEffect(() => {
-        numEventsRef.current = numEvents;
-    }, [numEvents]);
-
-    return (
-        <>
-            <div style={{display: "flex", flexDirection: "column", height: "100%"}}>
-                <h3>
-                    LogEventNum -
-                    {" "}
-                    <input
-                        type={"number"}
-                        value={null === logEventNum ?
-                            1 :
-                            logEventNum}
-                        onChange={handleLogEventNumInputChange}/>
-                    {" / "}
-                    {numEvents}
-                    {` (NumFilteredEvents - ${numFilteredEvents}) | `}
-                    PageNum -
-                    {" "}
-                    {pageNum}
-                    {" "}
-                    | FileName -
-                    {" "}
-                    {fileName}
-                </h3>
-
-                <button onClick={handleCopyLinkButtonClick}>
-                    Copy link to last log
-                </button>
-
-                <button onClick={handleOpenFileButtonClick}>
-                    Open File
-                </button>
-
-                <ConfigForm/>
-
-                <select
-                    multiple={true}
-                    name={"log-level"}
-                    style={{display: "table-row", height: "2rcap"}}
-                    value={selectedLogLevels.map((index) => index.toString())}
-                    onChange={handleLogLevelSelectChange}
-                >
-                    {LOG_LEVEL_NAMES_LIST.map((logLevelName, index) => (
-                        <option
-                            key={logLevelName}
-                            style={{display: "table-cell", width: "8rch", borderStyle: "solid"}}
-                            value={index.toString()}
-                        >
-                            {logLevelName}
-                        </option>
-                    ))}
-                </select>
-                <div style={{flexDirection: "column", flexGrow: 1}}>
-                    <DropFileContainer>
-                        <Editor onCustomAction={handleCustomAction}/>
-                    </DropFileContainer>
-                </div>
-=======
     return (
         <CssVarsProvider
             defaultMode={CONFIG_DEFAULT[CONFIG_KEY.THEME]}
@@ -374,7 +31,6 @@
                     <Editor/>
                 </DropFileContainer>
                 <StatusBar/>
->>>>>>> cfa9274b
             </div>
         </CssVarsProvider>
     );
