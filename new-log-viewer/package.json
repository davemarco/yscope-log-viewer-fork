{
  "name": "yscope-log-viewer",
  "version": "0.1.0",
  "description": "A tool tailored for viewing logs, including log formats designed by YScope.",
  "main": "src/index.tsx",
  "scripts": {
    "build": "webpack --config webpack.prod.js",
    "start": "webpack serve --open --config webpack.dev.js",
    "lint": "npm run lint:check",
    "lint:check": "npm-run-all --sequential --continue-on-error lint:check:*",
    "lint:check:css": "stylelint src/**/*.css",
    "lint:check:js": "eslint src webpack.*.js --max-warnings 0",
    "lint:ci": "npm-run-all --sequential --continue-on-error lint:check:js \"lint:check:css -- --formatter github\"",
    "lint:fix": "npm-run-all --parallel --continue-on-error \"lint:check:* -- --fix\""
  },
  "repository": {
    "type": "git",
    "url": "git+https://github.com/y-scope/yscope-log-viewer.git"
  },
  "author": "YScope Inc. <dev@yscope.com>",
  "license": "Apache-2.0",
  "bugs": {
    "url": "https://github.com/y-scope/yscope-log-viewer/issues"
  },
  "homepage": "https://github.com/y-scope/yscope-log-viewer#readme",
  "dependencies": {
<<<<<<< HEAD
    "@msgpack/msgpack": "^3.0.0-beta2",
    "axios": "^1.7.2",
    "browserify-fs": "^1.0.0",
    "clp-ffi-js": "^0.1.0",
    "copy-webpack-plugin": "^12.0.2",
=======
    "@emotion/react": "^11.13.3",
    "@emotion/styled": "^11.13.0",
    "@mui/icons-material": "^6.1.0",
    "@mui/joy": "^5.0.0-beta.48",
    "axios": "^1.7.2",
    "clp-ffi-js": "^0.2.0",
>>>>>>> ae24669c
    "dayjs": "^1.11.11",
    "monaco-editor": "^0.50.0",
    "react": "^18.3.1",
    "react-dom": "^18.3.1",
    "sql.js": "^1.11.0",
    "xzwasm": "^0.1.2"
  },
  "devDependencies": {
    "@babel/core": "^7.24.5",
    "@babel/preset-env": "^7.24.7",
    "@babel/preset-react": "^7.24.7",
    "@babel/preset-typescript": "^7.24.7",
    "@pmmmwh/react-refresh-webpack-plugin": "^0.5.15",
    "@types/react": "^18.3.1",
    "@types/react-dom": "^18.3.0",
    "@typescript-eslint/eslint-plugin": "^7.13.0",
    "@typescript-eslint/parser": "^7.13.0",
    "babel-loader": "^9.1.3",
    "css-loader": "^7.1.2",
    "eslint-config-yscope": "latest",
    "eslint-import-resolver-typescript": "^3.6.1",
    "html-webpack-plugin": "^5.6.0",
    "mini-css-extract-plugin": "^2.9.0",
    "monaco-editor-webpack-plugin": "^7.1.0",
    "npm-run-all": "^4.1.5",
    "prettier": "^3.3.3",
    "react-refresh": "^0.14.2",
    "style-loader": "^4.0.0",
    "stylelint": "^16.9.0",
    "stylelint-config-clean-order": "^6.1.0",
    "stylelint-config-standard": "^36.0.1",
    "stylelint-prettier": "^5.0.2",
    "typescript": "^5.6.2",
    "webpack": "^5.92.0",
    "webpack-cli": "^5.1.4",
    "webpack-dev-server": "^5.0.4",
    "webpack-merge": "^5.10.0"
  },
  "eslintConfig": {
    "root": true,
    "extends": [
      "yscope/react"
    ],
    "overrides": [
      {
        "files": [
          "*.ts",
          "*.tsx"
        ],
        "extends": [
          "yscope/typescript"
        ]
      }
    ]
  }
}<|MERGE_RESOLUTION|>--- conflicted
+++ resolved
@@ -24,20 +24,15 @@
   },
   "homepage": "https://github.com/y-scope/yscope-log-viewer#readme",
   "dependencies": {
-<<<<<<< HEAD
     "@msgpack/msgpack": "^3.0.0-beta2",
-    "axios": "^1.7.2",
     "browserify-fs": "^1.0.0",
-    "clp-ffi-js": "^0.1.0",
     "copy-webpack-plugin": "^12.0.2",
-=======
     "@emotion/react": "^11.13.3",
     "@emotion/styled": "^11.13.0",
     "@mui/icons-material": "^6.1.0",
     "@mui/joy": "^5.0.0-beta.48",
     "axios": "^1.7.2",
     "clp-ffi-js": "^0.2.0",
->>>>>>> ae24669c
     "dayjs": "^1.11.11",
     "monaco-editor": "^0.50.0",
     "react": "^18.3.1",
