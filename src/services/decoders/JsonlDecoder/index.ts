--- conflicted
+++ resolved
@@ -81,13 +81,8 @@
         };
     }
 
-<<<<<<< HEAD
-    setFormatterOptions (options: JsonlDecoderOptionsType): boolean {
+    setFormatterOptions (options: DecoderOptions): boolean {
         this.#formatter = new YscopeFormatter({formatString: options.formatString});
-=======
-    setFormatterOptions (options: DecoderOptions): boolean {
-        this.#formatter = new LogbackFormatter({formatString: options.formatString});
->>>>>>> 99270695
 
         return true;
     }
