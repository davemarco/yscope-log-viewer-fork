--- conflicted
+++ resolved
@@ -34,7 +34,6 @@
 
 const CONFIG_FORM_FIELDS = [
     {
-<<<<<<< HEAD
         helperText: (
             <p>
                 [JSON] Log message format string: The log viewer can format structured
@@ -49,19 +48,10 @@
                     documentation
                 </Link>
                 {" "}
-                for format string syntax. Note a blank format string will output the entire
-                log event as JSON.
+                for format string syntax. Leave format string blank to display the entire log event
+                formatted as JSON.
             </p>
         ),
-=======
-        helperText: `[JSON] Log message conversion pattern: use field placeholders to insert
-        values from JSON log events. The syntax is
-        \`{<field-name>[:<formatter-name>[:<formatter-options>]]}\`, where \`field-name\` is
-        required, while \`formatter-name\` and \`formatter-options\` are optional. For example,
-        the following placeholder would format a timestamp field with name \`@timestamp\`:
-        \`{@timestamp:timestamp:YYYY-MM-DD HH\\:mm\\:ss.SSS}\`. Leave format string blank to
-        display the entire log event formatted as JSON.`,
->>>>>>> 82e677ec
         initialValue: getConfig(CONFIG_KEY.DECODER_OPTIONS).formatString,
         label: "Decoder: Format string",
         name: LOCAL_STORAGE_KEY.DECODER_OPTIONS_FORMAT_STRING,
